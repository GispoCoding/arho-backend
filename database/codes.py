<<<<<<< HEAD
from geoalchemy2 import Geometry
from models import CodeBase
from sqlalchemy import Column
=======
from typing import Type

from models import CodeBase
from sqlalchemy.orm import Session
>>>>>>> 2dae72f9


class LifeCycleStatus(CodeBase):
    """
    Elinkaaren vaihe
    """

    __tablename__ = "lifecycle_status"
    code_list_uri = "http://uri.suomi.fi/codelist/rytj/kaavaelinkaari"


class PlanType(CodeBase):
    """
    Kaavalaji
    """

    __tablename__ = "plan_type"
    code_list_uri = "http://uri.suomi.fi/codelist/rytj/RY_Kaavalaji"


class TypeOfPlanRegulation(CodeBase):
    """
    Kaavamääräyslaji
    """

    __tablename__ = "type_of_plan_regulation"
    code_list_uri = "http://uri.suomi.fi/codelist/rytj/RY_Kaavamaarayslaji"


class TypeOfAdditionalInformation(CodeBase):
    """
    Kaavamääräyksen lisätiedon laji

    HAME-Ryhti-tietomallissa tämän koodiston arvot jaetaan useaan monivalintakenttään,
    joista jokaisesta käyttäjä voi valita yhden koodin.

    Toteutetaan kentät niin, että jokaisessa on filtteri, joka tarkistaa sopivan
    koodistoarvon. Tietokantaan voi tallentaa vain arvon jolla on oikea parent. Ainakin
    osissa kentistä tämä toimii sellaisenaan, koska arvot on RYTJ:ssä ryhmitelty oikein.
    """

    # Let's use a shortish table name, since the long name creates indexes that have
    # names that are too long for PostgreSQL, hooray :D
    __tablename__ = "type_of_additional_information"
    code_list_uri = (
        "http://uri.suomi.fi/codelist/rytj/RY_Kaavamaarayksen_Lisatiedonlaji"
    )
    local_codes = [
        {
            "value": "kayttotarkoitus",
            "name": {"fin": "Käyttötarkoitus"},
            "child_values": [
                "paakayttotarkoitus",
                "osaAlue",
                "poisluettavaKayttotarkoitus",
                "yhteystarve",
            ],
        },
        {
            "value": "olemassaolo",
            "name": {"fin": "Olemassaolo"},
            "child_values": [
                "olemassaOleva",
                "sailytettava",
                "uusi",
                "olennaisestiMuuttuva",
            ],
        },
        {
            "value": "kehittaminen",
            "name": {"fin": "Kehittäminen"},
            "child_values": [
                "reservialue",
                "kehitettava",
                "merkittavastiParannettava",
                "eheytettavaTaiTiivistettava",
            ],
        },
    ]


class TypeOfVerbalPlanRegulation(CodeBase):
    """
    Sanallisen määräyksen laji

    Epäselvää milloin tätä käytetään.
    """

    __tablename__ = "type_of_verbal_plan_regulation"
    code_list_uri = (
        "http://uri.suomi.fi/codelist/rytj/RY_Sanallisen_Kaavamaarayksen_Laji"
    )


class TypeOfSourceData(CodeBase):
    """
    Lähtöaineiston laji
    """

    __tablename__ = "type_of_source_data"
    code_list_uri = "http://uri.suomi.fi/codelist/rytj/RY_LahtotietoaineistonLaji"


class TypeOfUnderground(CodeBase):
    """
    Maanalaisuuden laji
    """

    __tablename__ = "type_of_underground"
    code_list_uri = "http://uri.suomi.fi/codelist/rytj/RY_MaanalaisuudenLaji"


class TypeOfDocument(CodeBase):
    """
    Asiakirjatyyppi
    """

    __tablename__ = "type_of_document"
    code_list_uri = "http://uri.suomi.fi/codelist/rytj/RY_AsiakirjanLaji_YKAK"


class AdministrativeRegion(CodeBase):
    """
    Maakunta
    """

    __tablename__ = "administrative_region"
    code_list_uri = "http://uri.suomi.fi/codelist/jhs/maakunta_1_20240101"
    geom = Column(Geometry(geometry_type="MULTIPOLYGON", srid=3067), nullable=True)


class TypeOfPlanRegulationGroup(CodeBase):
    """
    Kaavamääräysryhmän tyyppi

    This is our own code list. It does not exist in koodistot.suomi.fi.
    """

    __tablename__ = "type_of_plan_regulation_group"
    code_list_uri = ""
    local_codes = [
        {"value": "generalRegulations", "name": {"fin": "Yleismääräykset"}},
        {"value": "landUseRegulations", "name": {"fin": "Aluevaraus"}},
        {"value": "otherAreaRegulations", "name": {"fin": "Osa-alue"}},
        {"value": "lineRegulations", "name": {"fin": "Viiva"}},
        {"value": "otherPointRegulations", "name": {"fin": "Muu piste"}},
    ]


class PlanTheme(CodeBase):
    """
    Kaavoitusteema
    """

    __tablename__ = "plan_theme"
    code_list_uri = "http://uri.suomi.fi/codelist/rytj/kaavoitusteema"


class CategoryOfPublicity(CodeBase):
    """
    Asiakirjan julkisuusluokka
    """

    __tablename__ = "category_of_publicity"
    code_list_uri = "http://uri.suomi.fi/codelist/rytj/julkisuus"


class TypeOfInteractionEvent(CodeBase):
    """
    Vuorovaikutustapahtuman laji (kaava)
    """

    __tablename__ = "type_of_interaction_event"
    code_list_uri = (
        "http://uri.suomi.fi/codelist/rytj/RY_KaavanVuorovaikutustapahtumanLaji"
    )


class NameOfPlanCaseDecision(CodeBase):
    """
    Kaava-asian päätöksen nimi
    """

    __tablename__ = "name_of_plan_case_decision"
    code_list_uri = "http://uri.suomi.fi/codelist/rytj/kaavpaatnimi"


class TypeOfProcessingEvent(CodeBase):
    """
    Käsittelytapahtuman laji
    """

    __tablename__ = "type_of_processing_event"
    code_list_uri = "http://uri.suomi.fi/codelist/rytj/kaavakastap"


class TypeOfDecisionMaker(CodeBase):
    """
    Päätöksentekijän laji
    """

    __tablename__ = "type_of_decision_maker"
    code_list_uri = "http://uri.suomi.fi/codelist/rytj/PaatoksenTekija"


def get_code(session: Session, code_class: Type[CodeBase], value: str) -> CodeBase:
    return session.query(code_class).filter_by(value=value).first()


decisions_by_status = {
    # Some lifecycle statuses require decisions, some don't.
    # Plan decision code depends on lifecycle status:
    # https://ryhti.syke.fi/wp-content/uploads/sites/2/2023/11/Kaavatiedon-validointisaannot-ja-paluuarvot.pdf
    "02": [
        "01",
        "02",
        "03",
    ],  # lifecycle/req-codelist-plandecision-name-codevalue-pending
    "03": [
        "04",
        "05",
        "06",
    ],  # lifecycle/req-codelist-plandecision-name-codevalue-preparation
    "04": ["07", "08"],  # lifecycle/req-codelist-plandecision-name-codevalue-proposal
    "05": ["07", "09"],  # lifecycle/req-codelist-regionalplan-decisionname-lifecycle-05
    "06": [
        "11A"
    ],  # lifecycle/req-codelist-plandecision-name-alternative-codevalues-approved-spatialplan  # noqa
    "07": None,  # lifecycle/req-planmatterdecision-not-allowed-07-09-lifecycles
    "08": [
        "12",
        "13",
        "15",
    ],  # lifecycle/req-planmatterdecision-name-subject-appeal-lifecycle
    "09": None,  # lifecycle/req-planmatterdecision-not-allowed-07-09-lifecycles
}

processing_events_by_status = {
    # Some lifecycle statuses require processing events, some don't.
    # Processing event code depends on lifecycle status:
    # https://ryhti.syke.fi/wp-content/uploads/sites/2/2023/11/Kaavatiedon-validointisaannot-ja-paluuarvot.pdf
    "02": ["04"],  # lifecycle/req-codelist-handlingeventtype-codevalue-lifecycle
    "03": ["05", "06"],  # lifecycle/req-codelist-handlingeventtype-codevalue-lifecycle
    "04": ["07", "08"],  # lifecycle/req-codelist-plandecision-name-codevalue-proposal
    "05": [
        "08",
        "09",
    ],  # lifecycle/req-codelist-regionalplan-handlingeventtype-lifecycle-05
    "06": [
        "11"
    ],  # lifecycle/req-codelist-regionalplan-handlingevent-approved-spatialplan
    "11": ["13"],  # not allowed in regional plan!
    "13": ["16"],  # lifecycle/req-codelist-handlingeventtype-codevalue-lifecycle
}


interaction_events_by_status = {
    # Some lifecycle statuses require interaction events, some don't
    # Interaction event code depends on lifecycle status:
    # https://ryhti.syke.fi/wp-content/uploads/sites/2/2023/11/Kaavatiedon-validointisaannot-ja-paluuarvot.pdf
    "03": ["01"],  # lifecycle/req-codelist-interactionevent-codevalue-lifecycle
    "04": [
        "01"
    ],  # lifecycle/req-codelist-regionalplan-interactionevent-display-proposal
    "05": [
        "01",
        "02",
    ],  # lifecycle/req-codelist-regionalplan-iteractioneventtype-lifecycle-05
}


decisionmaker_by_status = {
    # TODO: Decisionmaker may depend on lifecycle status.
    str(i).zfill(2): "01"
    for i in range(1, 16)
}<|MERGE_RESOLUTION|>--- conflicted
+++ resolved
@@ -1,13 +1,8 @@
-<<<<<<< HEAD
 from geoalchemy2 import Geometry
 from models import CodeBase
 from sqlalchemy import Column
-=======
 from typing import Type
-
-from models import CodeBase
 from sqlalchemy.orm import Session
->>>>>>> 2dae72f9
 
 
 class LifeCycleStatus(CodeBase):
