--- conflicted
+++ resolved
@@ -1,19 +1,6 @@
 import uuid
 from datetime import datetime
-<<<<<<< HEAD
-from typing import Literal, Optional, Tuple
-
-from base import (
-    PlanBase,
-    VersionedBase,
-    autoincrement_int,
-    language_str,
-    timestamp,
-    unique_str,
-)
-from shapely.geometry import Polygon
-=======
-from typing import Optional
+from typing import Literal, Optional
 
 # we have to import CodeBase in codes.py from here to allow two-way relationships
 from base import (  # noqa
@@ -24,10 +11,10 @@
     autoincrement_int,
     language_str,
     numeric_range,
+    timestamp,
     unique_str,
 )
 from shapely.geometry import MultiLineString, MultiPoint, MultiPolygon
->>>>>>> a78104e2
 from sqlalchemy import ForeignKey
 from sqlalchemy.orm import Mapped, mapped_column, relationship
 
@@ -192,8 +179,6 @@
 
     type_of_source_data = relationship("TypeOfSourceData", backref="source_data")
     name: Mapped[language_str]
-<<<<<<< HEAD
-    language: Mapped[language_str]
     additional_information_uri: Mapped[str]
 
 
@@ -215,7 +200,4 @@
     language: Mapped[language_str]
     decision: Mapped[bool]
     decision_date: Mapped[Optional[timestamp]]
-    # file
-=======
-    additional_information_uri: Mapped[str]
->>>>>>> a78104e2
+    # file