--- conflicted
+++ resolved
@@ -78,15 +78,11 @@
 
 
 class RyhtiClient:
-<<<<<<< HEAD
-    HEADERS = {"User-Agent": "ARHO - Ryhti compatible Maakuntakaava database"}
-=======
     HEADERS = {
         "User-Agent": "ARHO - Open source Ryhti compatible database",
         "Content-Type": "application/json",
         "Accept": "application/json",
     }
->>>>>>> ae8e46f0
     public_api_base = "https://api.ymparisto.fi/ryhti/plan-public/api/"
     xroad_api_path = "/r1/FI/GOV/0996189-5/Ryhti-Syke-service/api/"
     xroad_server_address = ""
