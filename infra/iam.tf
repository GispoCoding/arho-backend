--- conflicted
+++ resolved
@@ -42,18 +42,11 @@
         ],
         Effect   = "Allow",
         Resource = [
-<<<<<<< HEAD
           aws_secretsmanager_secret.arho-db-su.arn,
           aws_secretsmanager_secret.arho-db-admin.arn,
           aws_secretsmanager_secret.arho-db-rw.arn,
           aws_secretsmanager_secret.arho-db-r.arn
-=======
-          aws_secretsmanager_secret.hame-db-su.arn,
-          aws_secretsmanager_secret.hame-db-admin.arn,
-          aws_secretsmanager_secret.hame-db-rw.arn,
-          aws_secretsmanager_secret.hame-db-r.arn,
           aws_secretsmanager_secret.syke-xroad-client-secret.arn
->>>>>>> 2b4bb341
         ]
       }
     ]
