--- conflicted
+++ resolved
@@ -66,8 +66,6 @@
       - ./database/ryhti_client/ryhti_client.py:/var/task/app.py
       - ./database/ryhti_debug:/var/task/ryhti_debug
 
-<<<<<<< HEAD
-
   mml_loader:
     build:
       context: .
@@ -85,7 +83,7 @@
       - db
     volumes:
       - ./database/mml_loader/mml_loader.py:/var/task/app.py
-=======
+  
   mock_xroad:
       image: mockserver/mockserver:latest
       ports:
@@ -95,5 +93,4 @@
         - MOCKSERVER_PROPERTY_FILE=/config/mockserver.properties
         - MOCKSERVER_INITIALIZATION_JSON_PATH=/config/initializerJson.json
       volumes:
-        - ./database/test/test_services_mock_xroad.json:/config/initializerJson.json:Z
->>>>>>> 2dae72f9
+        - ./database/test/test_services_mock_xroad.json:/config/initializerJson.json:Z